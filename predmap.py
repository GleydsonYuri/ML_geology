"""
Main class for the predictive geological mapping
"""
import glob
import itertools
import os
import warnings  # desabilitar avisos
from pathlib import Path

import matplotlib.pyplot as plt
import numpy as np
import pandas as pd
import seaborn as sns
from imblearn.over_sampling import SMOTE
from imblearn.pipeline import Pipeline
from osgeo import gdal, osr
from sklearn.decomposition import PCA
from sklearn.ensemble import RandomForestClassifier
from sklearn.metrics import (classification_report, confusion_matrix, f1_score,
                             precision_score, recall_score)
from sklearn.model_selection import (GridSearchCV, RandomizedSearchCV,
                                     StratifiedKFold)
# pre-processing
from sklearn.preprocessing import LabelEncoder, StandardScaler
from tqdm import tqdm
from xgboost import XGBClassifier

warnings.filterwarnings("ignore")


class PredMap():
    """Main class
    """

    def __init__(self,
                 fnames_features,
                 fname_target,
                 fname_limit,
                 dir_out):
        """[summary]

        Args:
            fnames_features (list): list of features filenames (rasters)
            fname_target (os.path - file): filename of the target (polygon vector layer)
            fname_limit (os.path - file): filename of the limiting boundary (polygon vector layer)
            dir_out (os.path - directory): directory where the output files will be saved
        """
        self.fnames_features = fnames_features
        self.fname_target = fname_target
        self.fname_limit = fname_limit
        self.dir_out = dir_out

        # these will be assembled by the class
        self.X = None
        self.y = None
        self.y_pred = None
        self.target_raster = None

        # check if the output directory exists
        if not os.path.isdir(dir_out):
            os.mkdir(dir_out)

        # read all input rasters:
        self.feature_rasters = [gdal.Open(fname) for fname in fnames_features]

        # read target shape
        self.target = gdal.OpenEx(fname_target)

        # are all elements in the same projection?
        look_at = [raster.GetProjectionRef()
                   for raster in self.feature_rasters]
        look_at.append(self.target.GetProjectionRef())

        if len(set(look_at)) != 1:
            print("Warning-Input files do not have the same Projection")
            [print(f'{it}\n') for it in look_at]

        # get the worst resolution raster
        # assumes cells are square (cell size x == cell size y)
        self.lower_res_idx = np.argmax(
            [raster.GetGeoTransform()[1] for raster in self.feature_rasters])

        # keep the low resolution raster easily accessible:
        self.lowres = self.feature_rasters[self.lower_res_idx]

        # setup the class projection:
        self.proj = osr.SpatialReference()
        self.proj.ImportFromWkt(self.lowres.GetProjectionRef())

        # rasterize target (also clips according to fname_limit):
        self.rasterize()

        # resample everyone (also clips according to fname_limit):
        self.resample()

        # update the class projection:
        self.proj = osr.SpatialReference()
        self.proj.ImportFromWkt(self.target_raster.GetProjectionRef())

        # set up self.X and self.y
        self.set_rasters_to_column()

    def rasterize(self):
        """Convert the target (vector) to raster
        """
        # get the layer shape
        lyr = self.target.GetLayer()
        # create a dictionary mapping OBJECTID to
        obj_sigla_dict = {}
        for feature in lyr:
            obj_sigla_dict[feature.GetField(
                'OBJECTID')] = feature.GetField('SIGLA_UNID')

        # set up raster names
        temp_raster_fname = os.path.join(self.dir_out, 'temp.tif')
        target_raster_fname = os.path.join(self.dir_out,
                                           f'{Path(self.fname_target).resolve().stem}.tif')

        # setup a new raster
        drv_tiff = gdal.GetDriverByName("GTiff")

        rasterized = drv_tiff.Create(temp_raster_fname,
                                     self.lowres.RasterXSize, self.lowres.RasterYSize,
                                     1,
                                     gdal.GDT_Int16)
        rasterized.SetGeoTransform(self.lowres.GetGeoTransform())
        rasterized.SetProjection(self.proj.ExportToWkt())

        # set the "No Data Value"
        nanval = -9999
        rasterized_band = rasterized.GetRasterBand(1)
        rasterized_band.Fill(nanval)
        rasterized.GetRasterBand(1).SetNoDataValue(nanval)

        # rasterize the shape
        # needs numeric attribute!
        gdal.RasterizeLayer(rasterized, [1], lyr,
                            options=["ALL_TOUCHED=TRUE",
                                     "ATTRIBUTE=OBJECTID"])

        # close to write the raster
        rasterized = None

        # close the target shape
        self.target = None

        # clip raster:
        self.clip(target_raster_fname, temp_raster_fname)

        # reopen raster to replace OBJECTID by lithology:
        self.target_raster = gdal.Open(target_raster_fname, 1)
        band = self.target_raster.GetRasterBand(1)
        band_np = band.ReadAsArray()

        # replace OBJECTID by sigla
        out = np.empty(band_np.shape, dtype='U25')
        for key, val in obj_sigla_dict.items():
            idx = band_np == key
            out[idx] = val

        self.le = LabelEncoder()
        self.le.fit(out.ravel())

        out = self.le.transform(out.ravel()).reshape(band_np.shape)

        band.WriteArray(out)

        # write array
        self.target_raster = None

        # write the encoding:
        keys = self.le.classes_
        values = self.le.transform(self.le.classes_)
        temp_df = pd.DataFrame({"SIGLA_UNID": keys,
                                "VALUE": values})
        temp_df.to_csv(os.path.join(self.dir_out, 'class_value.csv'),
                       index=0)
        # we want the target raster to be acessible:
        self.target_raster = gdal.Open(target_raster_fname)

        # delete temporary raster:
        os.remove(temp_raster_fname)

    def resample(self):
        """Make sure all features have the same cell size
        """

        temp_raster_fname = os.path.join(self.dir_out, 'temp.tif')

        for fname, (idx, raster) in tqdm(zip(self.fnames_features,
                                             enumerate(self.feature_rasters)),
                                         desc='Resampling Rasters'):

            feature_resampled_fname = os.path.join(self.dir_out,
                                                   f'{Path(fname).resolve().stem}.tif')

            # create an in-memory raster
            drv_tiff = gdal.GetDriverByName('GTiff')
            dest = drv_tiff.Create(temp_raster_fname,
                                   self.lowres.RasterXSize, self.lowres.RasterYSize,
                                   raster.RasterCount,
                                   gdal.GDT_Float32)
            dest.SetGeoTransform(self.lowres.GetGeoTransform())
            dest.SetProjection(self.proj.ExportToWkt())

            gdal.ReprojectImage(raster, dest,
                                raster.GetProjectionRef(), self.proj.ExportToWkt(),
                                gdal.GRA_Bilinear)

            # close to write the raster
            dest = None

            # clip rasters:
            self.clip(feature_resampled_fname, temp_raster_fname)

            # read back in the new resampled and clipped raster
            self.feature_rasters[idx] = gdal.Open(feature_resampled_fname)

        # delete temporary raster:
        os.remove(temp_raster_fname)

    def clip(self, fname_out, fname_in):
        """Clip all features and target to the same limits

        Args:
            fname_out (os.path): input file name
            fname_in (os.path): output file name
        """
        gdal.Warp(fname_out, fname_in,
                  cutlineDSName=self.fname_limit,
                  cropToCutline=True)

    def set_rasters_to_column(self):
        """Transform raster to numpy array to be used for training and eval
        """
        feats = []
        for raster in self.feature_rasters:
            for idx in range(raster.RasterCount):
                # Read the raster band as separate variable
                band = raster.GetRasterBand(idx+1)
                # get numpy vals
                band_np = band.ReadAsArray()
                # mark NaNs
                band_np[band.GetMaskBand().ReadAsArray() == 0] = np.nan

                feats.append(np.reshape(band_np, (-1, )))

        self.X = np.array(feats).T

        # set up target array
        # Read the raster band as separate variable
        band = self.target_raster.GetRasterBand(1)
        # get numpy vals
        band_np = band.ReadAsArray()
        # assure band_np is float and not int to be able to asign np.nan
        # should we do this or define an "int nan"?
        band_np = band_np.astype(float)
        # mark NaNs
        band_np[band.GetMaskBand().ReadAsArray() == 0] = np.nan

        self.y = np.reshape(band_np, (-1, 1))

    def prepare_to_fit(self):

        files = glob.glob(self.dir_out + '/*tif')

        aux = 0
        for file in files:

            ds = gdal.Open(file)
            # band=ds.GetRasterBand(1)

            gt = ds.GetGeoTransform()
            raster = ds.ReadAsArray()
           # print(file, raster.shape)

            arr = np.reshape(raster, (-1, 1))

            if aux == 0:
                df2 = pd.DataFrame.from_records(itertools.product(range(ds.RasterYSize), range(ds.RasterXSize)),
                                                columns=['Row', 'Column'])
                ds = None
            #  df['X'], df['Y'] = zip(*df.apply(lambda x: ix2xy(x['Column'],x['Row'],gt),axis=1))
            if 'class' in file:
                continue
            if 'SRTM' in file:
                colname = 'SRTM'

                df2['SRTM'] = np.reshape(raster, (-1, 1))
            elif 'Landsat' in file:
                # B02	B03	B04	B06	B07
                tmp = 0
                for colname in ['B02', 'B03', 'B04', 'B06', 'B07']:
                    rst = raster[tmp]
                    df2[colname] = np.reshape(rst, (-1, 1))
                    tmp += 1
                    rst = None
            elif 'Litologia' in file:
                colname = 'TARGET'
                df2[colname] = np.reshape(raster, (-1, 1))
            else:
                colname = file.split('.')[0].split('_')[-1]
                df2[colname] = np.reshape(raster, (-1, 1))
            aux += 1
            ds = None
        return df2

    def fit(self):
        """Fit XGboost with grid search
        """
        print('VAR to copy')
        print(self.target_raster.GetGeoTransform())
        print(self.proj.ExportToWkt())

        from functions import (MaskedPCA, createPredTable,
                               customTrainTestSplit, validationReport)

        # TODO: for now, just create an output
        df_original = self.prepare_to_fit()
        df = self.prepare_to_fit()
      #  print(df.columns)

        lito_count = df.TARGET.value_counts() < 40
        litologias = lito_count.index
        aux = 0
        for l in lito_count.tolist():
            if l:
                print('Discard Litology: ', litologias[aux])
                df = df[df['TARGET'] != litologias[aux]]
            aux += 1
        FEAT = ['ThU', 'K', 'SRTM', 'GT', 'eU', 'eTh', 'ThK',
                'UK', 'CT', 'B02', 'B03', 'B04', 'B06', 'B07']
        COORD = ['Row', 'Column']

        X_train, y_train, coord_train, X_test, y_test, coord_test = customTrainTestSplit(df, FEAT, COORD,
                                                                                         samp_per_class=150,
                                                                                         threshold=0.7,
                                                                                         coords=True)

        print(
            'Treino -> features: {0}   |  target: {1}'.format(X_train.shape, y_train.shape))
        print(
            'Teste  -> features: {0} |  target: {1}'.format(X_test.shape, y_test.shape))

        # dataframe de treino
        train_loc = pd.DataFrame(coord_train, columns=COORD)
        train_feat = pd.DataFrame(X_train, columns=FEAT)
        train = pd.concat([train_loc, train_feat], axis=1)
        train['TARGET'] = y_train

        # dataframe de teste
        test_loc = pd.DataFrame(coord_test, columns=COORD)
        test_feat = pd.DataFrame(X_test, columns=FEAT)
        test = pd.concat([test_loc, test_feat], axis=1)
        test['TARGET'] = y_test

        std_scaler = StandardScaler()
        X_train_std = std_scaler.fit_transform(X_train)
        df_train_std = pd.DataFrame(X_train_std, columns=df[FEAT].columns)

        # PCAs
        pca = PCA(n_components=5)
        pcs = pca.fit_transform(X_train_std[:, np.arange(9, 14)])

        # dataframe com as bandas Landsat
        orig_bands = pd.DataFrame(X_train_std[:, np.arange(9, 14)], columns=[
                                  'B02', 'B03', 'B04', 'B06', 'B07'])
        # dataframe com as componentes principais
        principal_comps = pd.DataFrame(
            pcs, columns=['PC1', 'PC2', 'PC3', 'PC4', 'PC5'])
        # Combinação dos dois dataframes
        combined_pca = pd.concat([orig_bands, principal_comps], axis=1)

        # correlation matrix of PCA
        corr_matrix = combined_pca.corr()
        corr_plot_data = corr_matrix[:-
                                     len(principal_comps.columns)].loc[:, 'PC1':]

        #  MaskedPCA to Landsat
        mask = np.arange(9, 14)
        masked_pca = MaskedPCA(n_components=1, mask=mask)

        X_train_pca = masked_pca.fit_transform(X_train_std)
        print(
            f'Dimensions of train features (before-PCA) = {X_train_std.shape}')
        print(
            f'Dimensions of train features (after-PCA) = {X_train_pca.shape}\n')

        PCA_FEAT = list(FEAT[:9]) + ['PC1']
        df_X_train_pca = pd.DataFrame(X_train_pca, columns=PCA_FEAT)

        pca_corr = df_X_train_pca.corr(method='pearson').round(2)

        # heatmap of linear correlation
        plt.figure(figsize=(7, 6))
        mask = np.triu(np.ones_like(pca_corr, dtype=np.bool))
        ax = sns.heatmap(
            pca_corr, annot=True,
            cmap='coolwarm', cbar=True,
            mask=mask, vmin=-1.0, vmax=1.0
        )
        ax.set_xticklabels(PCA_FEAT, rotation=45)
        ax.set_yticklabels(PCA_FEAT, rotation=0)

        plt.savefig(self.dir_out+"/correlation_features.png", dpi=300)
        # delete of feature CT
        df.drop(['CT'], axis=1, inplace=True)

        # SMOTE
        X_train_smt, y_train_smt = SMOTE().fit_resample(X_train_pca, y_train)
        train_smt = pd.DataFrame(X_train_smt, columns=PCA_FEAT)
        train_smt['TARGET'] = y_train_smt

        nb_eg = 150
        scaler = StandardScaler()
        # PCA
        mask = np.arange(8, 13)
        dim_reduction = MaskedPCA(n_components=1, mask=mask)
        oversamp = SMOTE(random_state=42)
        n_folds = 5

        # cross-validation
        cv = StratifiedKFold(n_splits=n_folds, shuffle=True, random_state=42)

        #  performance metric
        metric = 'f1_weighted'

        FEAT.remove('CT')

        X_train, y_train, X_test, y_test = customTrainTestSplit(df, FEAT, COORD,
                                                                samp_per_class=nb_eg,
                                                                threshold=0.7)

        print(f"TRAIN: X {X_train.shape}, y {y_train.shape}")
        print(f"TEST: X {X_test.shape}, y {y_test.shape}")

        # RF
        rf_pipe = Pipeline(steps=[('scaler', scaler),
                                  ('dim_reduction', dim_reduction),
                                  ('smote', oversamp),
                                  ('clf', RandomForestClassifier(random_state=42))])

        # XGB
        xgb_pipe = Pipeline(steps=[('scaler', scaler),
                                   ('dim_reduction', dim_reduction),
                                   ('smote', oversamp),
                                   ('clf', XGBClassifier(eval_metric='mlogloss', verbosity=0,
                                                         random_state=42))])
        # pipe = {"RF": rf_pipe}
        pipe = {"XGB": xgb_pipe}

        # RF
        rf_param = [{'clf__n_estimators': [25, 50, 100, 500],
                     'clf__max_depth': [15, 25, 30, None],
                     'clf__criterion': ['gini', 'entropy'],
                     'clf__min_samples_split': [1, 2, 5, 10],
                     'clf__min_samples_leaf': [1, 2, 5, 10]}]

        # XGB
        xgb_param = [{'clf__eta': [0.01, 0.015, 0.025, 0.05, 0.1],
                      'clf__learning_rate': [0.1, 0.15, 0.2, 0.25, 0.3, 0.35, 0.4],
                      'clf__gamma': [0.05, 0.1, 0.3, 0.4, 0.5, 0.7, 0.9, 1.0],
                      'clf__max_depth': [3, 5, 7, 9, 12, 15, 17, 25],
                      'clf__min_child_weight': [1, 3, 5, 7],
                      'clf__subsample': [0.6, 0.7, 0.8, 0.9, 1.0],
                      'clf__colsample_bytree': [0.6, 0.7, 0.8, 0.9, 1.0],
                      'clf__reg_lambda': [10 ** i for i in range(-3, 4)],
                      'clf__alpha': [10 ** i for i in range(-3, 4)]}]

        param = [xgb_param]
       # param = [rf_param]
        dic_param = {}
        for k, p in zip(pipe.keys(), param):
            dic_param[k] = p

        best_params = []

        # Grid Search
        for m in ['XGB']:
            # random search
            random = RandomizedSearchCV(pipe[m], param_distributions=dic_param[m], cv=cv,
                                        scoring=metric, n_iter=50, random_state=42)
            print(X_train.shape, y_train.shape)
            random.fit(X_train, y_train)
            best_params.append(random.best_params_)
            print("----")
            print(m)
            print("Best parameters:", random.best_params_)
            print('{0} = {1}'.format(metric, round(random.best_score_, 3)))

        print(best_params[0])
        # rf = Pipeline(steps=[('scaler', scaler),
        #                      ('dim_reduction', dim_reduction),
        #                      ('smote', oversamp),
        #                      ('clf', RandomForestClassifier(n_estimators=best_params[0]['clf__n_estimators'],
        #                                                     min_samples_split=best_params[0]['clf__min_samples_split'],
        #                                                     min_samples_leaf=best_params[0]['clf__min_samples_leaf'],
        #                                                     max_depth=best_params[0]['clf__max_depth'],
        #                                                     criterion=best_params[0]['clf__criterion'],
        #                                                     random_state=42))])

        xgb = Pipeline(steps=[('scaler', scaler),
                              ('dim_reduction', dim_reduction),
                              ('smote', oversamp),
                              ('clf', XGBClassifier(subsample=best_params[0]['clf__subsample'],
                                                    reg_lambda=best_params[0]['clf__reg_lambda'],
                                                    min_child_weight=best_params[0]['clf__min_child_weight'],
                                                    max_depth=best_params[0]['clf__max_depth'],
                                                    learning_rate=best_params[0]['clf__learning_rate'],
                                                    gamma=best_params[0]['clf__gamma'],
                                                    eta=best_params[0]['clf__eta'],
                                                    colsample_bytree=best_params[0]['clf__colsample_bytree'],
                                                    alpha=best_params[0]['clf__alpha'],
                                                    random_state=42))])

       # tuned_models = {"RF": rf}
        tuned_models = {"XGB": xgb}

        val_report = validationReport(tuned_models, X_train, y_train, cv)
        print(val_report)

        for k in tuned_models.keys():
            tuned_models[k].fit(X_train, y_train)

        # ŷ_rf_train = tuned_models['RF'].predict(X_train)
        ŷ_xgb_train = tuned_models['XGB'].predict(X_train)

        # dic_ŷ_train = {'RF': ŷ_rf_train}
        dic_ŷ_train = {'XGB': ŷ_xgb_train}
        # ŷ_rf_test = tuned_models['RF'].predict(X_test)
        ŷ_xgb_test = tuned_models['XGB'].predict(X_test)
       # dic_ŷ_test = {'RF': ŷ_rf_test}
        dic_ŷ_test = {'XGB': ŷ_xgb_test}

        pred_map = createPredTable(dic_ŷ_train, dic_ŷ_test, train, test)
      #  arr = pred_map['Litology'].to_numpy()
<<<<<<< HEAD
        df_sorted = pred_map.sort_values(
            by=['Column', 'Row'], ascending=[True, True])
=======
        df_sorted = pred_map.sort_values(by=['Row', 'Column'], ascending=[True, True])
>>>>>>> b90eeaef
        arr = df_sorted['Litology'].to_numpy()

        ypred = np.pad(arr.astype(float), (0, self.target_raster.RasterXSize *
                       self.target_raster.RasterYSize - arr.size))
        self.y_pred = ypred.reshape(
            self.target_raster.RasterXSize, self.target_raster.RasterYSize)

        # self.y_pred = np.random.randn(self.y.shape[0],
        #                               len(np.unique(self.y)))

    def write_class_probs(self):
        """Write one multi-band raster containing all class probabilities
        """
        temp_raster_fname = os.path.join(self.dir_out, 'class_probs.tif')
        # create an in-memory raster
        drv_tiff = gdal.GetDriverByName('GTiff')
        dest = drv_tiff.Create(temp_raster_fname,
                               self.target_raster.RasterXSize,
                               self.target_raster.RasterYSize,
                               self.y_pred.shape[1],
                               gdal.GDT_Float32)

        dest.SetGeoTransform(self.target_raster.GetGeoTransform())
        dest.SetProjection(self.proj.ExportToWkt())

        for idx in range(dest.RasterCount):
            band = dest.GetRasterBand(idx+1)
            out = self.y_pred.astype(np.float32)
            # out = self.y_pred[:, idx]
            # out = np.reshape(out, (self.target_raster.RasterXSize,
            #                        self.target_raster.RasterYSize))
            band.WriteArray(out)

        # close to write the raster
        dest = None

    def write_class(self):
        """Write one single-band raster containing the class
        """
        temp_raster_fname = os.path.join(self.dir_out, 'class.tif')
        # create an in-memory raster
        drv_tiff = gdal.GetDriverByName('GTiff')
        dest = drv_tiff.Create(temp_raster_fname,
                               self.target_raster.RasterXSize,
                               self.target_raster.RasterYSize,
                               1,
                               gdal.GDT_Float32)

        dest.SetGeoTransform(self.target_raster.GetGeoTransform())
        dest.SetProjection(self.proj.ExportToWkt())

        band = dest.GetRasterBand(1)
        out = np.argmax(self.y_pred, axis=1)
        # out = np.reshape(out, (self.target_raster.RasterXSize,
        #                        self.target_raster.RasterYSize))
        out = self.y_pred.astype(np.float32)
        band.WriteArray(out)

        # close to write the raster
        dest = None

    def write_report(self):
        """Evaluate model and write the metrics
        (e.g., confusion matrix, classification report)
        """
        pass<|MERGE_RESOLUTION|>--- conflicted
+++ resolved
@@ -534,12 +534,10 @@
 
         pred_map = createPredTable(dic_ŷ_train, dic_ŷ_test, train, test)
       #  arr = pred_map['Litology'].to_numpy()
-<<<<<<< HEAD
+
         df_sorted = pred_map.sort_values(
-            by=['Column', 'Row'], ascending=[True, True])
-=======
-        df_sorted = pred_map.sort_values(by=['Row', 'Column'], ascending=[True, True])
->>>>>>> b90eeaef
+            by=['Row', 'Column', ascending=[True, True])
+
         arr = df_sorted['Litology'].to_numpy()
 
         ypred = np.pad(arr.astype(float), (0, self.target_raster.RasterXSize *
